{
  "name": "X/Twitter Search",
<<<<<<< HEAD
  "version": "1.0.0",
=======
  "homepage": "https://github.com/dcSpark/shinkai-tools/blob/main/tools/x-twitter-search/README.md",
>>>>>>> 7b3a904b
  "author": "Shinkai",
  "configurations": {
    "properties": {
        "apiKey": {
          "description": "Get your API Key from https://rapidapi.com/twttrapi-twttrapi-default/api/twttrapi",
          "type": "string"
        }
      },
      "required": [
        "apiKey"
      ],
      "type": "object"
    },
    "description": "Fetch from X/Twitter API to perform various search and retrieval operations.",
    "keywords": [
      "X",
      "Twitter",
      "API",
      "search",
      "tweets"
    ],
    "parameters": {
      "properties": {
        "command": {
          "description": "The exact command to execute: 'search-top' | 'search-suggestions' | 'search-latest' | 'get-user-posts' | 'get-post-by-id'",
          "type": "string"
        },
        "searchQuery": {
          "description": "The search query for fetching tweets",
          "type": "string"
        },
        "tweetId": {
          "description": "The ID of the tweet to retrieve",
          "type": "string"
        },
        "username": {
          "description": "The username for retrieving user posts",
          "type": "string"
        }
      },
      "required": [
        "command"
      ],
      "type": "object"
    },
    "result": {
      "properties": {
        "data": {
          "description": "The data returned from the Twitter API",
          "type": "object"
        }
      },
      "required": [
        "data"
      ],
      "type": "object"
    },
    "sqlQueries": [],
    "sqlTables": [],
    "tools": []
  }<|MERGE_RESOLUTION|>--- conflicted
+++ resolved
@@ -1,68 +1,65 @@
 {
   "name": "X/Twitter Search",
-<<<<<<< HEAD
+  "homepage": "https://github.com/dcSpark/shinkai-tools/blob/main/tools/x-twitter-search/README.md",
   "version": "1.0.0",
-=======
-  "homepage": "https://github.com/dcSpark/shinkai-tools/blob/main/tools/x-twitter-search/README.md",
->>>>>>> 7b3a904b
   "author": "Shinkai",
   "configurations": {
     "properties": {
-        "apiKey": {
-          "description": "Get your API Key from https://rapidapi.com/twttrapi-twttrapi-default/api/twttrapi",
-          "type": "string"
-        }
+      "apiKey": {
+        "description": "Get your API Key from https://rapidapi.com/twttrapi-twttrapi-default/api/twttrapi",
+        "type": "string"
+      }
+    },
+    "required": [
+      "apiKey"
+    ],
+    "type": "object"
+  },
+  "description": "Fetch from X/Twitter API to perform various search and retrieval operations.",
+  "keywords": [
+    "X",
+    "Twitter",
+    "API",
+    "search",
+    "tweets"
+  ],
+  "parameters": {
+    "properties": {
+      "command": {
+        "description": "The exact command to execute: 'search-top' | 'search-suggestions' | 'search-latest' | 'get-user-posts' | 'get-post-by-id'",
+        "type": "string"
       },
-      "required": [
-        "apiKey"
-      ],
-      "type": "object"
+      "searchQuery": {
+        "description": "The search query for fetching tweets",
+        "type": "string"
+      },
+      "tweetId": {
+        "description": "The ID of the tweet to retrieve",
+        "type": "string"
+      },
+      "username": {
+        "description": "The username for retrieving user posts",
+        "type": "string"
+      }
     },
-    "description": "Fetch from X/Twitter API to perform various search and retrieval operations.",
-    "keywords": [
-      "X",
-      "Twitter",
-      "API",
-      "search",
-      "tweets"
+    "required": [
+      "command"
     ],
-    "parameters": {
-      "properties": {
-        "command": {
-          "description": "The exact command to execute: 'search-top' | 'search-suggestions' | 'search-latest' | 'get-user-posts' | 'get-post-by-id'",
-          "type": "string"
-        },
-        "searchQuery": {
-          "description": "The search query for fetching tweets",
-          "type": "string"
-        },
-        "tweetId": {
-          "description": "The ID of the tweet to retrieve",
-          "type": "string"
-        },
-        "username": {
-          "description": "The username for retrieving user posts",
-          "type": "string"
-        }
-      },
-      "required": [
-        "command"
-      ],
-      "type": "object"
+    "type": "object"
+  },
+  "result": {
+    "properties": {
+      "data": {
+        "description": "The data returned from the Twitter API",
+        "type": "object"
+      }
     },
-    "result": {
-      "properties": {
-        "data": {
-          "description": "The data returned from the Twitter API",
-          "type": "object"
-        }
-      },
-      "required": [
-        "data"
-      ],
-      "type": "object"
-    },
-    "sqlQueries": [],
-    "sqlTables": [],
-    "tools": []
-  }+    "required": [
+      "data"
+    ],
+    "type": "object"
+  },
+  "sqlQueries": [],
+  "sqlTables": [],
+  "tools": []
+}