--- conflicted
+++ resolved
@@ -1,5 +1,5 @@
 {
-<<<<<<< HEAD
+  "id": "youtube-summary",
   "name": "Youtube Transcript Summarizer",
   "description": "Fetches the transcript of a YouTube video and generates a formatted summary using an LLM.",
   "author": "@@eduardosotomontaner.arb-sep-shinkai",
@@ -22,42 +22,6 @@
       "url": {
         "type": "string",
         "description": "The URL of the YouTube video"
-=======
-    "id": "youtube-summary",
-    "name": "YouTube Video Summary",
-    "description": "Summarizes a YouTube video. Provides a summary with organized sections and clickable timestamp links. Useful for quickly grasping main points, preparing for discussions, or efficient research. Example uses: summarizing tech talks, product reviews, or educational lectures. Parameters: url (string) - The full YouTube video URL to process.",
-    "author": "Shinkai",
-    "keywords": [
-      "youtube",
-      "transcript",
-      "video",
-      "summary",
-      "sections",
-      "timestamp",
-      "links"
-    ],
-    "configurations": {
-      "type": "object",
-      "properties": {
-        "apiUrl": {
-          "type": "string",
-          "description": "The URL of the OpenAI compatible API endpoint for summary generation. Optional. Default: \"http://127.0.0.1:11435\".",
-          "nullable": true,
-          "example": "https://api.openai.com/v1"
-        },
-        "apiKey": {
-          "type": "string",
-          "description": "The API key for the OpenAI compatible endpoint. Required if using a service that needs authentication.",
-          "nullable": true,
-          "example": "sk-xxxxxxxxxxxxxxxxxxxxxxxxxxxxxxxx"
-        },
-        "model": {
-          "type": "string",
-          "description": "The name of the language model for summary generation. Optional. Default: \"llama3.1:8b-instruct-q4_1\".",
-          "nullable": true,
-          "example": "gpt-3.5-turbo"
-        }
->>>>>>> edb6d363
       },
       "lang": {
         "type": "string",
