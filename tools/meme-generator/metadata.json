{
<<<<<<< HEAD
  "name": "Meme Generator",
  "homePage": "",
  "description": "Generates a meme image based on a joke by selecting a template and splitting the joke into appropriate parts.",
  "author": "Shinkai",
  "version": "1.0.0",
  "keywords": [
    "meme",
    "generator",
    "joke",
    "image"
  ],
  "configurations": {
    "type": "object",
    "properties": {
      "username": {
        "type": "string",
        "description": "The username for the Imgflip API"
=======
    "id": "meme-generator",
    "name": "Generate Meme",
    "homepage": "https://github.com/dcSpark/shinkai-tools/blob/main/tools/meme-generator/README.md",
    "description": "Generates a meme based on a joke input",
    "author": "Shinkai",
    "version": "1.0.0",
    "keywords": [
      "meme",
      "joke",
      "imgflip"
    ],
    "configurations": {
      "type": "object",
      "properties": {
        "username": {
          "type": "string",
          "description": "The username for the Imgflip API"
        },
        "password": {
          "type": "string",
          "description": "The password for the Imgflip API"
        }
>>>>>>> 7b3a904b
      },
      "password": {
        "type": "string",
        "description": "The password for the Imgflip API"
      }
    },
    "required": [
      "username",
      "password"
    ]
  },
  "parameters": {
    "type": "object",
    "properties": {
      "joke": {
        "type": "string",
        "description": "The joke to create the meme from"
      }
    },
    "required": [
      "joke"
    ]
  },
  "result": {
    "type": "object",
    "properties": {
      "memeUrl": {
        "type": "string",
        "description": "The URL of the generated meme image"
      }
    },
    "required": [
      "memeUrl"
    ]
  },
  "sqlTables": [],
  "sqlQueries": [],
  "tools": [
    "local:::__official_shinkai:::shinkai_llm_prompt_processor",
    "local:::__official_shinkai:::smart_search_engine"
  ],
  "oauth": []
}<|MERGE_RESOLUTION|>--- conflicted
+++ resolved
@@ -1,7 +1,6 @@
 {
-<<<<<<< HEAD
   "name": "Meme Generator",
-  "homePage": "",
+  "homepage": "https://github.com/dcSpark/shinkai-tools/blob/main/tools/meme-generator/README.md",
   "description": "Generates a meme image based on a joke by selecting a template and splitting the joke into appropriate parts.",
   "author": "Shinkai",
   "version": "1.0.0",
@@ -17,34 +16,10 @@
       "username": {
         "type": "string",
         "description": "The username for the Imgflip API"
-=======
-    "id": "meme-generator",
-    "name": "Generate Meme",
-    "homepage": "https://github.com/dcSpark/shinkai-tools/blob/main/tools/meme-generator/README.md",
-    "description": "Generates a meme based on a joke input",
-    "author": "Shinkai",
-    "version": "1.0.0",
-    "keywords": [
-      "meme",
-      "joke",
-      "imgflip"
-    ],
-    "configurations": {
-      "type": "object",
-      "properties": {
-        "username": {
-          "type": "string",
-          "description": "The username for the Imgflip API"
-        },
-        "password": {
+      },
+      "password": {
           "type": "string",
           "description": "The password for the Imgflip API"
-        }
->>>>>>> 7b3a904b
-      },
-      "password": {
-        "type": "string",
-        "description": "The password for the Imgflip API"
       }
     },
     "required": [
