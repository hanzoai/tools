--- conflicted
+++ resolved
@@ -1,12 +1,8 @@
 {
   "id": "ntfy-push",
   "name": "Ntfy Push Notifications",
-<<<<<<< HEAD
   "description": "Sends push notifications to specific groups using ntfy. Supports message priority, tags, and titles. Download the Apps and learn more here: http://nfty.sh",
-=======
-  "description": "Sends push notifications to specific groups using ntfy. Supports message priority, tags, and titles.",
   "author": "Shinkai",
->>>>>>> 8738cc13
   "homePage": "",
   "configurations": {
     "type": "object",
