[
  {
    "name": "smart-search",
<<<<<<< HEAD
    "description": "This function takes a question as input and returns a comprehensive answer, along with the sources and statements used to generate the answer.",
    "router_key": "local:::smart_search_engine_shinkai:::smart_search_engine",
    "md5": "798f233221e149d3c68d86336f734fc0",
    "file": "https://raw.githubusercontent.com/dcSpark/shinkai-tools/refs/heads/fixes/github_workflow/packages/smart-search.zip"
=======
    "description": "null",
    "router_key": "null",
    "md5": "1c30154306299559e87dac33b74e5437",
    "file": "https://raw.githubusercontent.com/dcSpark/shinkai-tools/refs/heads/main/packages/smart-search.zip"
>>>>>>> 13852cff
  }
]<|MERGE_RESOLUTION|>--- conflicted
+++ resolved
@@ -1,16 +1,9 @@
 [
   {
     "name": "smart-search",
-<<<<<<< HEAD
-    "description": "This function takes a question as input and returns a comprehensive answer, along with the sources and statements used to generate the answer.",
-    "router_key": "local:::smart_search_engine_shinkai:::smart_search_engine",
-    "md5": "798f233221e149d3c68d86336f734fc0",
-    "file": "https://raw.githubusercontent.com/dcSpark/shinkai-tools/refs/heads/fixes/github_workflow/packages/smart-search.zip"
-=======
     "description": "null",
     "router_key": "null",
     "md5": "1c30154306299559e87dac33b74e5437",
     "file": "https://raw.githubusercontent.com/dcSpark/shinkai-tools/refs/heads/main/packages/smart-search.zip"
->>>>>>> 13852cff
   }
 ]